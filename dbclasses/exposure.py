--- conflicted
+++ resolved
@@ -562,21 +562,12 @@
 
         if mangaDBstatus is not None:
             if mangaDBstatus == 'Totoro Good' and not force:
-<<<<<<< HEAD
-                return (True, 10)
-            elif mangaDBstatus == 'Totoro Bad' and not force:
-                return (False, 10)
-            elif mangaDBstatus == 'Overridden Good':
-                return (True, 10)
-            elif mangaDBstatus == 'Overridden Bad':
-=======
                 return (True, 10)
             elif mangaDBstatus == 'Totoro Bad' and not force:
                 return (False, 10)
             elif mangaDBstatus == 'Override Good':
                 return (True, 10)
             elif mangaDBstatus == 'Override Bad':
->>>>>>> 26218893
                 return (False, 10)
             else:
                 pass
